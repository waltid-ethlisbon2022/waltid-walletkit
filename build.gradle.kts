--- conflicted
+++ resolved
@@ -26,13 +26,8 @@
     implementation("com.beust:klaxon:5.5")
 
     // SSIKIT
-<<<<<<< HEAD
-    implementation("id.walt:waltid-ssi-kit:1.0-SNAPSHOT-SIOPV2")
-    implementation("id.walt:waltid-ssikit-vclib:1.4.9")
-=======
     implementation("id.walt:waltid-ssi-kit:1.0-SNAPSHOT")
     implementation("id.walt:waltid-ssikit-vclib:1.5.1")
->>>>>>> 01eb71ef
 
     // Service-Matrix
     implementation("id.walt.servicematrix:WaltID-ServiceMatrix:1.0.1")
