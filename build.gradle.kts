--- conflicted
+++ resolved
@@ -27,13 +27,8 @@
     implementation("com.nimbusds:oauth2-oidc-sdk:9.21")
 
     // SSIKIT
-<<<<<<< HEAD
-    implementation("id.walt:waltid-ssi-kit:1.6.2")
-    implementation("id.walt:waltid-ssikit-vclib:1.13.0")
-=======
     implementation("id.walt:waltid-ssi-kit:1.7-SNAPSHOT")
     implementation("id.walt:waltid-ssikit-vclib:1.15.0")
->>>>>>> da934894
 
     // Service-Matrix
     implementation("id.walt.servicematrix:WaltID-ServiceMatrix:1.1.0")
