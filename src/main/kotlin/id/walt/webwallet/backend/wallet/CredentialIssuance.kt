--- conflicted
+++ resolved
@@ -6,10 +6,7 @@
 import com.google.common.cache.CacheBuilder
 import com.nimbusds.openid.connect.sdk.token.OIDCTokens
 import id.walt.custodian.Custodian
-<<<<<<< HEAD
-=======
 import id.walt.model.dif.CredentialManifest
->>>>>>> da934894
 import id.walt.model.oidc.*
 import id.walt.services.context.ContextManager
 import id.walt.services.oidc.OIDC4CIService
@@ -82,6 +79,8 @@
     }
   }
 
+  private fun enc(value: String): String = URLEncoder.encode(value, StandardCharsets.UTF_8)
+
   fun finalizeIssuance(id: String, code: String): CredentialIssuanceSession? {
     val session = sessionCache.getIfPresent(id) ?: return null
 
